#
# Automatically generated file; DO NOT EDIT.
# Nuttx/ Configuration
#

#
# Build Setup
#
# CONFIG_EXPERIMENTAL is not set
# CONFIG_DEFAULT_SMALL is not set
CONFIG_HOST_LINUX=y
# CONFIG_HOST_OSX is not set
# CONFIG_HOST_WINDOWS is not set
# CONFIG_HOST_OTHER is not set

#
# Build Configuration
#
# CONFIG_APPS_DIR="../apps"
CONFIG_BUILD_FLAT=y
# CONFIG_BUILD_2PASS is not set

#
# Binary Output Formats
#
# CONFIG_RRLOAD_BINARY is not set
# CONFIG_INTELHEX_BINARY is not set
# CONFIG_MOTOROLA_SREC is not set
CONFIG_RAW_BINARY=y
# CONFIG_UBOOT_UIMAGE is not set

#
# Customize Header Files
#
# CONFIG_ARCH_STDINT_H is not set
# CONFIG_ARCH_STDBOOL_H is not set
# CONFIG_ARCH_MATH_H is not set
# CONFIG_ARCH_FLOAT_H is not set
CONFIG_ARCH_STDARG_H=y
# CONFIG_ARCH_DEBUG_H is not set

#
# Debug Options
#
CONFIG_DEBUG_ALERT=y
# CONFIG_DEBUG_FEATURES is not set
CONFIG_ARCH_HAVE_STACKCHECK=y
CONFIG_STACK_COLORATION=y
CONFIG_ARCH_HAVE_HEAPCHECK=y
# CONFIG_HEAP_COLORATION is not set
CONFIG_DEBUG_SYMBOLS=y
CONFIG_ARCH_HAVE_CUSTOMOPT=y
CONFIG_DEBUG_NOOPT=y
# CONFIG_DEBUG_CUSTOMOPT is not set
# CONFIG_DEBUG_FULLOPT is not set
CONFIG_DEBUG_ERROR=y
CONFIG_DEBUG_INFO=y
CONFIG_DEBUG_WARN=y
CONFIG_DEBUG_FS_INFO=y
CONFIG_DEBUG_FS_ERROR=y
CONFIG_DEBUG_FS_WARN=y

#
# System Type
#
CONFIG_ARCH_ARM=y
# CONFIG_ARCH_AVR is not set
# CONFIG_ARCH_HC is not set
# CONFIG_ARCH_MIPS is not set
# CONFIG_ARCH_RGMP is not set
# CONFIG_ARCH_RENESAS is not set
# CONFIG_ARCH_SIM is not set
# CONFIG_ARCH_X86 is not set
# CONFIG_ARCH_Z16 is not set
# CONFIG_ARCH_Z80 is not set
CONFIG_ARCH="arm"

#
# ARM Options
#
# CONFIG_ARCH_CHIP_A1X is not set
# CONFIG_ARCH_CHIP_C5471 is not set
# CONFIG_ARCH_CHIP_CALYPSO is not set
# CONFIG_ARCH_CHIP_DM320 is not set
# CONFIG_ARCH_CHIP_EFM32 is not set
# CONFIG_ARCH_CHIP_IMX1 is not set
# CONFIG_ARCH_CHIP_IMX6 is not set
# CONFIG_ARCH_CHIP_KINETIS is not set
# CONFIG_ARCH_CHIP_KL is not set
# CONFIG_ARCH_CHIP_LM is not set
# CONFIG_ARCH_CHIP_TIVA is not set
# CONFIG_ARCH_CHIP_LPC11XX is not set
# CONFIG_ARCH_CHIP_LPC17XX is not set
# CONFIG_ARCH_CHIP_LPC214X is not set
# CONFIG_ARCH_CHIP_LPC2378 is not set
# CONFIG_ARCH_CHIP_LPC31XX is not set
# CONFIG_ARCH_CHIP_LPC43XX is not set
# CONFIG_ARCH_CHIP_NUC1XX is not set
# CONFIG_ARCH_CHIP_SAMA5 is not set
# CONFIG_ARCH_CHIP_SAMD is not set
# CONFIG_ARCH_CHIP_SAML is not set
# CONFIG_ARCH_CHIP_SAM34 is not set
# CONFIG_ARCH_CHIP_SAMV7 is not set
# CONFIG_ARCH_CHIP_STM32 is not set
CONFIG_ARCH_CHIP_STM32F7=y
# CONFIG_ARCH_CHIP_STM32L4 is not set
# CONFIG_ARCH_CHIP_STR71X is not set
# CONFIG_ARCH_CHIP_TMS570 is not set
# CONFIG_ARCH_CHIP_MOXART is not set
# CONFIG_ARCH_ARM7TDMI is not set
# CONFIG_ARCH_ARM926EJS is not set
# CONFIG_ARCH_ARM920T is not set
# CONFIG_ARCH_CORTEXM0 is not set
# CONFIG_ARCH_CORTEXM3 is not set
# CONFIG_ARCH_CORTEXM4 is not set
CONFIG_ARCH_CORTEXM7=y
# CONFIG_ARCH_CORTEXA5 is not set
# CONFIG_ARCH_CORTEXA8 is not set
# CONFIG_ARCH_CORTEXA9 is not set
# CONFIG_ARCH_CORTEXR4 is not set
# CONFIG_ARCH_CORTEXR4F is not set
# CONFIG_ARCH_CORTEXR5 is not set
# CONFIG_ARCH_CORTEX5F is not set
# CONFIG_ARCH_CORTEXR7 is not set
# CONFIG_ARCH_CORTEXR7F is not set
CONFIG_ARCH_FAMILY="armv7-m"
CONFIG_ARCH_CHIP="stm32f7"
# CONFIG_ARM_TOOLCHAIN_IAR is not set
CONFIG_ARM_TOOLCHAIN_GNU=y
# CONFIG_ARMV7M_USEBASEPRI is not set
CONFIG_ARCH_HAVE_CMNVECTOR=y
CONFIG_ARMV7M_CMNVECTOR=y
# CONFIG_ARMV7M_LAZYFPU is not set
CONFIG_ARCH_HAVE_FPU=y
# CONFIG_ARCH_HAVE_DPFPU is not set
CONFIG_ARCH_FPU=y
# CONFIG_ARCH_HAVE_TRUSTZONE is not set
CONFIG_ARM_HAVE_MPU_UNIFIED=y
# CONFIG_ARM_MPU is not set

#
# ARMV7M Configuration Options
#
CONFIG_ARMV7M_HAVE_ICACHE=y
CONFIG_ARMV7M_HAVE_DCACHE=y
CONFIG_ARMV7M_ICACHE=y
CONFIG_ARMV7M_DCACHE=y
CONFIG_ARMV7M_DCACHE_WRITETHROUGH=y
CONFIG_ARMV7M_HAVE_ITCM=y
CONFIG_ARMV7M_HAVE_DTCM=y
# CONFIG_ARMV7M_ITCM is not set
CONFIG_ARMV7M_DTCM=y
# CONFIG_ARMV7M_TOOLCHAIN_IARL is not set
# CONFIG_ARMV7M_TOOLCHAIN_BUILDROOT is not set
# CONFIG_ARMV7M_TOOLCHAIN_CODEREDL is not set
# CONFIG_ARMV7M_TOOLCHAIN_CODESOURCERYL is not set
CONFIG_ARMV7M_TOOLCHAIN_GNU_EABIL=y
CONFIG_ARMV7M_HAVE_STACKCHECK=y
# CONFIG_ARMV7M_STACKCHECK is not set
# CONFIG_ARMV7M_ITMSYSLOG is not set
# CONFIG_SERIAL_TERMIOS is not set
# CONFIG_USART6_RS485 is not set
# CONFIG_SERIAL_DISABLE_REORDERING is not set

#
# STM32 F7 Configuration Options
#
# CONFIG_ARCH_CHIP_STM32F745VG is not set
# CONFIG_ARCH_CHIP_STM32F745VE is not set
# CONFIG_ARCH_CHIP_STM32F745IG is not set
# CONFIG_ARCH_CHIP_STM32F745IE is not set
# CONFIG_ARCH_CHIP_STM32F745ZE is not set
# CONFIG_ARCH_CHIP_STM32F745ZG is not set
# CONFIG_ARCH_CHIP_STM32F746BG is not set
# CONFIG_ARCH_CHIP_STM32F746VG is not set
# CONFIG_ARCH_CHIP_STM32F746VE is not set
# CONFIG_ARCH_CHIP_STM32F746BE is not set
# CONFIG_ARCH_CHIP_STM32F746ZG is not set
# CONFIG_ARCH_CHIP_STM32F746IE is not set
# CONFIG_ARCH_CHIP_STM32F746NG is not set
# CONFIG_ARCH_CHIP_STM32F746NE is not set
# CONFIG_ARCH_CHIP_STM32F746ZE is not set
CONFIG_ARCH_CHIP_STM32F746IG=y
# CONFIG_ARCH_CHIP_STM32F756NG is not set
# CONFIG_ARCH_CHIP_STM32F756BG is not set
# CONFIG_ARCH_CHIP_STM32F756IG is not set
# CONFIG_ARCH_CHIP_STM32F756VG is not set
# CONFIG_ARCH_CHIP_STM32F756ZG is not set
# CONFIG_ARCH_CHIP_STM32F765NI is not set
# CONFIG_ARCH_CHIP_STM32F765VI is not set
# CONFIG_ARCH_CHIP_STM32F765VG is not set
# CONFIG_ARCH_CHIP_STM32F765BI is not set
# CONFIG_ARCH_CHIP_STM32F765NG is not set
# CONFIG_ARCH_CHIP_STM32F765ZG is not set
# CONFIG_ARCH_CHIP_STM32F765ZI is not set
# CONFIG_ARCH_CHIP_STM32F765IG is not set
# CONFIG_ARCH_CHIP_STM32F765BG is not set
# CONFIG_ARCH_CHIP_STM32F765II is not set
# CONFIG_ARCH_CHIP_STM32F767NG is not set
# CONFIG_ARCH_CHIP_STM32F767IG is not set
# CONFIG_ARCH_CHIP_STM32F767VG is not set
# CONFIG_ARCH_CHIP_STM32F767ZG is not set
# CONFIG_ARCH_CHIP_STM32F767NI is not set
# CONFIG_ARCH_CHIP_STM32F767VI is not set
# CONFIG_ARCH_CHIP_STM32F767BG is not set
# CONFIG_ARCH_CHIP_STM32F767ZI is not set
# CONFIG_ARCH_CHIP_STM32F767II is not set
# CONFIG_ARCH_CHIP_STM32F769BI is not set
# CONFIG_ARCH_CHIP_STM32F769II is not set
# CONFIG_ARCH_CHIP_STM32F769BG is not set
# CONFIG_ARCH_CHIP_STM32F769NI is not set
# CONFIG_ARCH_CHIP_STM32F769AI is not set
# CONFIG_ARCH_CHIP_STM32F769NG is not set
# CONFIG_ARCH_CHIP_STM32F769IG is not set
# CONFIG_ARCH_CHIP_STM32F777ZI is not set
# CONFIG_ARCH_CHIP_STM32F777VI is not set
# CONFIG_ARCH_CHIP_STM32F777NI is not set
# CONFIG_ARCH_CHIP_STM32F777BI is not set
# CONFIG_ARCH_CHIP_STM32F777II is not set
# CONFIG_ARCH_CHIP_STM32F778AI is not set
# CONFIG_ARCH_CHIP_STM32F779II is not set
# CONFIG_ARCH_CHIP_STM32F779NI is not set
# CONFIG_ARCH_CHIP_STM32F779BI is not set
# CONFIG_ARCH_CHIP_STM32F779AI is not set
CONFIG_STM32F7_STM32F74XX=y
# CONFIG_STM32F7_STM32F75XX is not set
# CONFIG_STM32F7_STM32F76XX is not set
# CONFIG_STM32F7_STM32F77XX is not set
# CONFIG_STM32F7_IO_CONFIG_V is not set
CONFIG_STM32F7_IO_CONFIG_I=y
# CONFIG_STM32F7_IO_CONFIG_Z is not set
# CONFIG_STM32F7_IO_CONFIG_N is not set
# CONFIG_STM32F7_IO_CONFIG_B is not set
# CONFIG_STM32F7_IO_CONFIG_A is not set
# CONFIG_STM32F7_STM32F745XX is not set
CONFIG_STM32F7_STM32F746XX=y
# CONFIG_STM32F7_STM32F756XX is not set
# CONFIG_STM32F7_STM32F765XX is not set
# CONFIG_STM32F7_STM32F767XX is not set
# CONFIG_STM32F7_STM32F768XX is not set
# CONFIG_STM32F7_STM32F768AX is not set
# CONFIG_STM32F7_STM32F769XX is not set
# CONFIG_STM32F7_STM32F769AX is not set
# CONFIG_STM32F7_STM32F777XX is not set
# CONFIG_STM32F7_STM32F778XX is not set
# CONFIG_STM32F7_STM32F778AX is not set
# CONFIG_STM32F7_STM32F779XX is not set
# CONFIG_STM32F7_STM32F779AX is not set
# CONFIG_STM32F7_FLASH_CONFIG_E is not set
# CONFIG_STM32F7_FLASH_CONFIG_I is not set
CONFIG_STM32F7_FLASH_OVERRIDE_DEFAULT=y
# CONFIG_STM32F7_FLASH_OVERRIDE_E is not set
# CONFIG_STM32F7_FLASH_OVERRIDE_G is not set
# CONFIG_STM32F7_FLASH_OVERRIDE_I is not set

#
# STM32 Peripheral Support
#
CONFIG_STM32F7_HAVE_LTDC=y
CONFIG_STM32F7_HAVE_FSMC=y
CONFIG_STM32F7_HAVE_ETHRNET=y
CONFIG_STM32F7_HAVE_RNG=y
CONFIG_STM32F7_HAVE_SPI5=y
CONFIG_STM32F7_HAVE_SPI6=y
# CONFIG_STM32F7_HAVE_SDMMC2 is not set
# CONFIG_STM32F7_HAVE_ADC1_DMA is not set
# CONFIG_STM32F7_HAVE_ADC2_DMA is not set
# CONFIG_STM32F7_HAVE_ADC3_DMA is not set
# CONFIG_STM32F7_HAVE_CAN3 is not set
CONFIG_STM32F7_HAVE_DCMI=y
# CONFIG_STM32F7_HAVE_DSIHOST is not set
CONFIG_STM32F7_HAVE_DMA2D=y
# CONFIG_STM32F7_HAVE_JPEG is not set
# CONFIG_STM32F7_HAVE_CRYP is not set
# CONFIG_STM32F7_HAVE_HASH is not set
# CONFIG_STM32F7_HAVE_DFSDM1 is not set
CONFIG_STM32F7_ADC=y
# CONFIG_STM32F7_CAN is not set
# CONFIG_STM32F7_DAC is not set
CONFIG_STM32F7_DMA=y
CONFIG_STM32F7_I2C=y
# CONFIG_STM32F7_SAI is not set
CONFIG_STM32F7_SPI=y
# CONFIG_STM32F7_TIM is not set
CONFIG_STM32F7_USART=y
CONFIG_STM32F7_ADC1=y
# CONFIG_STM32F7_ADC2 is not set
# CONFIG_STM32F7_ADC3 is not set
# CONFIG_STM32F7_BKPSRAM is not set
# CONFIG_STM32F7_CAN1 is not set
# CONFIG_STM32F7_CAN2 is not set
# CONFIG_STM32F7_CEC is not set
# CONFIG_STM32F7_CRC is not set
# CONFIG_STM32F7_DMA1 is not set
CONFIG_STM32F7_DMA2=y
# CONFIG_STM32F7_DAC1 is not set
# CONFIG_STM32F7_DAC2 is not set
# CONFIG_STM32F7_DCMI is not set
# CONFIG_STM32F7_DMA2D is not set
# CONFIG_STM32F7_ETHMAC is not set
# CONFIG_STM32F7_FSMC is not set
CONFIG_STM32F7_I2C1=y
# CONFIG_STM32F7_I2C2 is not set
# CONFIG_STM32F7_I2C3 is not set
# CONFIG_STM32F7_I2C4 is not set
# CONFIG_STM32F7_LPTIM1 is not set
# CONFIG_STM32F7_LTDC is not set
CONFIG_STM32F7_OTGFS=y
# CONFIG_STM32F7_OTGHS is not set
# CONFIG_STM32F7_QUADSPI is not set
# CONFIG_STM32F7_PWR is not set
# CONFIG_STM32F7_RNG is not set
# CONFIG_STM32F7_SAI1 is not set
# CONFIG_STM32F7_SAI2 is not set
##CONFIG_STM32F7_SDMMC1=y
# CONFIG_STM32F7_SPDIFRX is not set
CONFIG_STM32F7_SPI1=y
# CONFIG_STM32F7_SPI2 is not set
# CONFIG_STM32F7_SPI3 is not set
# CONFIG_STM32F7_SPI4 is not set
# CONFIG_STM32F7_SPI5 is not set
# CONFIG_STM32F7_SPI6 is not set
# CONFIG_STM32F7_TIM1 is not set
# CONFIG_STM32F7_TIM2 is not set
# CONFIG_STM32F7_TIM3 is not set
# CONFIG_STM32F7_TIM4 is not set
# CONFIG_STM32F7_TIM5 is not set
# CONFIG_STM32F7_TIM6 is not set
# CONFIG_STM32F7_TIM7 is not set
# CONFIG_STM32F7_TIM8 is not set
# CONFIG_STM32F7_TIM9 is not set
# CONFIG_STM32F7_TIM10 is not set
# CONFIG_STM32F7_TIM11 is not set
# CONFIG_STM32F7_TIM12 is not set
# CONFIG_STM32F7_TIM13 is not set
# CONFIG_STM32F7_TIM14 is not set
# CONFIG_STM32F7_USART1 is not set
# CONFIG_STM32F7_USART2 is not set
# CONFIG_STM32F7_USART3 is not set
# CONFIG_STM32F7_UART4 is not set
# CONFIG_STM32F7_UART5 is not set
CONFIG_STM32F7_USART6=y
# CONFIG_STM32F7_UART7 is not set
# CONFIG_STM32F7_UART8 is not set
# CONFIG_STM32F7_IWDG is not set
# CONFIG_STM32F7_WWDG is not set

#
# U[S]ART Configuration
#
# CONFIG_STM32F7_FLOWCONTROL_BROKEN is not set
# CONFIG_STM32F7_USART_BREAKS is not set

#
# SPI Configuration
#
# CONFIG_STM32F7_SPI_INTERRUPTS is not set
# CONFIG_STM32F7_SPI_DMA is not set

#
# I2C Configuration
#
# CONFIG_STM32F7_I2C_DYNTIMEO is not set
CONFIG_STM32F7_I2CTIMEOSEC=0
CONFIG_STM32F7_I2CTIMEOMS=500
CONFIG_STM32F7_I2CTIMEOTICKS=500
# CONFIG_STM32F7_I2C_DUTY16_9 is not set
# CONFIG_STM32F7_HAVE_RTC_COUNTER is not set
# CONFIG_STM32F7_HAVE_RTC_SUBSECONDS is not set
# CONFIG_STM32F7_CUSTOM_CLOCKCONFIG is not set
# CONFIG_STM32F7_DTCMEXCLUDE is not set

#
# Timer Configuration
#

#
# ADC Configuration
#

#
# Architecture Options
#
# CONFIG_ARCH_NOINTC is not set
# CONFIG_ARCH_VECNOTIRQ is not set
CONFIG_ARCH_DMA=y
CONFIG_ARCH_HAVE_IRQPRIO=y
# CONFIG_ARCH_L2CACHE is not set
# CONFIG_ARCH_HAVE_COHERENT_DCACHE is not set
# CONFIG_ARCH_HAVE_ADDRENV is not set
# CONFIG_ARCH_NEED_ADDRENV_MAPPING is not set
# CONFIG_ARCH_HAVE_MULTICPU is not set
CONFIG_ARCH_HAVE_VFORK=y
# CONFIG_ARCH_HAVE_MMU is not set
CONFIG_ARCH_HAVE_MPU=y
# CONFIG_ARCH_NAND_HWECC is not set
# CONFIG_ARCH_HAVE_EXTCLK is not set
# CONFIG_ARCH_HAVE_POWEROFF is not set
# CONFIG_ARCH_HAVE_RESET is not set
# CONFIG_ARCH_USE_MPU is not set
# CONFIG_ARCH_IRQPRIO is not set
CONFIG_ARCH_STACKDUMP=y
# CONFIG_ENDIAN_BIG is not set
# CONFIG_ARCH_IDLE_CUSTOM is not set
# CONFIG_ARCH_HAVE_RAMFUNCS is not set
CONFIG_ARCH_HAVE_RAMVECTORS=y
# CONFIG_ARCH_RAMVECTORS is not set

#
# Board Settings
#
CONFIG_BOARD_LOOPSPERMSEC=43103
# CONFIG_ARCH_CALIBRATION is not set

#
# Interrupt options
#
CONFIG_ARCH_HAVE_INTERRUPTSTACK=y
CONFIG_ARCH_INTERRUPTSTACK=600
CONFIG_ARCH_HAVE_HIPRI_INTERRUPT=y
# CONFIG_ARCH_HIPRI_INTERRUPT is not set

#
# Boot options
#
# CONFIG_BOOT_RUNFROMEXTSRAM is not set
CONFIG_BOOT_RUNFROMFLASH=y
# CONFIG_BOOT_RUNFROMISRAM is not set
# CONFIG_BOOT_RUNFROMSDRAM is not set
# CONFIG_BOOT_COPYTORAM is not set

#
# Boot Memory Configuration
#
CONFIG_RAM_START=0x20010000
CONFIG_RAM_SIZE=245760
# CONFIG_ARCH_HAVE_SDRAM is not set

#
# Board Selection
#
CONFIG_ARCH_BOARD_STM32F746_WS=y
# CONFIG_ARCH_BOARD_CUSTOM is not set
CONFIG_ARCH_BOARD="stm32f746-ws"

#
# Common Board Options
#
<<<<<<< HEAD
CONFIG_NSH_MMCSDMINOR=0
CONFIG_NSH_MMCSDSLOTNO=0
=======
>>>>>>> 937a83d9

#
# Board-Specific Options
#
# CONFIG_BOARD_CRASHDUMP is not set
CONFIG_LIB_BOARDCTL=y
# CONFIG_BOARDCTL_UNIQUEID is not set
# CONFIG_BOARDCTL_TSCTEST is not set
# CONFIG_BOARDCTL_ADCTEST is not set
# CONFIG_BOARDCTL_PWMTEST is not set
# CONFIG_BOARDCTL_GRAPHICS is not set
# CONFIG_BOARDCTL_IOCTL is not set
CONFIG_BOARDCTL_USBDEVCTRL=y

#
# RTOS Features
#
CONFIG_DISABLE_OS_API=y
# CONFIG_DISABLE_POSIX_TIMERS is not set
# CONFIG_DISABLE_PTHREAD is not set
# CONFIG_DISABLE_SIGNALS is not set
# CONFIG_DISABLE_MQUEUE is not set
# CONFIG_DISABLE_ENVIRON is not set

#
# Clocks and Timers
#
CONFIG_USEC_PER_TICK=1000
# CONFIG_SYSTEM_TIME64 is not set
# CONFIG_CLOCK_MONOTONIC is not set
# CONFIG_ARCH_HAVE_TIMEKEEPING is not set
# CONFIG_JULIAN_TIME is not set
CONFIG_START_YEAR=2011
CONFIG_START_MONTH=12
CONFIG_START_DAY=6
CONFIG_MAX_WDOGPARMS=2
CONFIG_PREALLOC_WDOGS=4
CONFIG_WDOG_INTRESERVE=0
CONFIG_PREALLOC_TIMERS=4

#
# Tasks and Scheduling
#
# CONFIG_INIT_NONE is not set
CONFIG_INIT_ENTRYPOINT=y
# CONFIG_INIT_FILEPATH is not set
CONFIG_USER_ENTRYPOINT="nsh_main"
CONFIG_RR_INTERVAL=0
# CONFIG_SCHED_SPORADIC is not set
CONFIG_TASK_NAME_SIZE=24
CONFIG_MAX_TASKS=32
# CONFIG_SCHED_HAVE_PARENT is not set
CONFIG_SCHED_WAITPID=y

#
# Pthread Options
#
# CONFIG_MUTEX_TYPES is not set
CONFIG_NPTHREAD_KEYS=4

#
# Performance Monitoring
#
# CONFIG_SCHED_CPULOAD is not set
CONFIG_SCHED_INSTRUMENTATION=y
# CONFIG_SCHED_INSTRUMENTATION_PREEMPTION is not set
CONFIG_SCHED_INSTRUMENTATION_BUFFER=y
CONFIG_SCHED_NOTE_BUFSIZE=512

#
# Files and I/O
#
CONFIG_DEV_CONSOLE=y
# CONFIG_FDCLONE_DISABLE is not set
# CONFIG_FDCLONE_STDIO is not set
CONFIG_SDCLONE_DISABLE=y
CONFIG_NFILE_DESCRIPTORS=8
CONFIG_NFILE_STREAMS=8
CONFIG_NAME_MAX=32
# CONFIG_PRIORITY_INHERITANCE is not set

#
# RTOS hooks
#
# CONFIG_BOARD_INITIALIZE is not set
# CONFIG_SCHED_STARTHOOK is not set
# CONFIG_SCHED_ATEXIT is not set
# CONFIG_SCHED_ONEXIT is not set
# CONFIG_SIG_EVTHREAD is not set

#
# Signal Numbers
#
CONFIG_SIG_SIGUSR1=1
CONFIG_SIG_SIGUSR2=2
CONFIG_SIG_SIGALARM=3
CONFIG_SIG_SIGCONDTIMEDOUT=16
CONFIG_SIG_SIGWORK=4

#
# POSIX Message Queue Options
#
CONFIG_PREALLOC_MQ_MSGS=4
CONFIG_MQ_MAXMSGSIZE=32
# CONFIG_MODULE is not set

#
# Work queue support
#
CONFIG_SCHED_WORKQUEUE=y
CONFIG_SCHED_HPWORK=y
CONFIG_SCHED_HPWORKPRIORITY=192
CONFIG_SCHED_HPWORKPERIOD=5000
CONFIG_SCHED_HPWORKSTACKSIZE=1800
CONFIG_SCHED_LPWORK=y
CONFIG_SCHED_LPNTHREADS=1
CONFIG_SCHED_LPWORKPRIORITY=50
CONFIG_SCHED_LPWORKPERIOD=50000
CONFIG_SCHED_LPWORKSTACKSIZE=1800

#
# Stack and heap information
#
CONFIG_IDLETHREAD_STACKSIZE=500
CONFIG_USERMAIN_STACKSIZE=2500
CONFIG_PTHREAD_STACK_MIN=512
CONFIG_PTHREAD_STACK_DEFAULT=2048
# CONFIG_LIB_SYSCALL is not set

#
# Device Drivers
#
# CONFIG_DISABLE_POLL is not set
CONFIG_DEV_NULL=y
# CONFIG_DEV_ZERO is not set
# CONFIG_DEV_URANDOM is not set
# CONFIG_DEV_LOOP is not set

CONFIG_MMCSD=y
CONFIG_MMCSD_NSLOTS=1
# CONFIG_MMCSD_READONLY is not set
CONFIG_MMCSD_MULTIBLOCK_DISABLE=y
# CONFIG_MMCSD_MMCSUPPORT is not set
CONFIG_MMCSD_HAVECARDDETECT=y
# CONFIG_MMCSD_SPI is not set
CONFIG_ARCH_HAVE_SDIO=y
CONFIG_ARCH_HAVE_SDIOWAIT_WRCOMPLETE=y
CONFIG_MMCSD_SDIO=y

#
# Buffering
#
# CONFIG_DRVR_WRITEBUFFER is not set
# CONFIG_DRVR_READAHEAD is not set
# CONFIG_RAMDISK is not set
# CONFIG_CAN is not set
# CONFIG_ARCH_HAVE_PWM_PULSECOUNT is not set
# CONFIG_ARCH_HAVE_PWM_MULTICHAN is not set
# CONFIG_PWM is not set
CONFIG_ARCH_HAVE_I2CRESET=y
CONFIG_I2C=y
# CONFIG_I2C_SLAVE is not set
# CONFIG_I2C_POLLED is not set
CONFIG_I2C_RESET=y
# CONFIG_I2C_TRACE is not set
CONFIG_I2C_DRIVER=y
CONFIG_SPI=y
# CONFIG_SPI_SLAVE is not set
CONFIG_SPI_EXCHANGE=y
# CONFIG_SPI_CMDDATA is not set
# CONFIG_SPI_CALLBACK is not set
# CONFIG_SPI_HWFEATURES is not set
# CONFIG_ARCH_HAVE_SPI_CRCGENERATION is not set
# CONFIG_ARCH_HAVE_SPI_CS_CONTROL is not set
CONFIG_ARCH_HAVE_SPI_BITORDER=y
# CONFIG_SPI_BITORDER is not set
# CONFIG_SPI_CS_DELAY_CONTROL is not set
# CONFIG_SPI_DRIVER is not set
# CONFIG_SPI_BITBANG is not set
# CONFIG_I2S is not set

CONFIG_SDIO_DMA=y

#
# Timer Driver Support
#
# CONFIG_TIMER is not set
# CONFIG_RTC is not set
CONFIG_WATCHDOG=y
CONFIG_WATCHDOG_DEVPATH="/dev/watchdog0"
# CONFIG_TIMERS_CS2100CP is not set
CONFIG_ANALOG=y
CONFIG_ADC=y
CONFIG_ADC_FIFOSIZE=8
# CONFIG_ADC_ADS1242 is not set
# CONFIG_ADC_ADS125X is not set
# CONFIG_ADC_PGA11X is not set
# CONFIG_DAC is not set
# CONFIG_AUDIO_DEVICES is not set
# CONFIG_VIDEO_DEVICES is not set
# CONFIG_BCH is not set
# CONFIG_INPUT is not set

#
# IO Expander/GPIO Support
#
# CONFIG_IOEXPANDER is not set
# CONFIG_DEV_GPIO is not set

#
# LCD Driver Support
#
# CONFIG_LCD is not set
# CONFIG_SLCD is not set

#
# LED Support
#
# CONFIG_RGBLED is not set
# CONFIG_PCA9635PW is not set
# CONFIG_NCP5623C is not set
# CONFIG_MMCSD is not set
# CONFIG_MODEM is not set
# CONFIG_MTD is not set
# CONFIG_EEPROM is not set
CONFIG_PIPES=y
CONFIG_DEV_PIPE_MAXSIZE=1024
CONFIG_DEV_PIPE_SIZE=1024
CONFIG_DEV_FIFO_SIZE=1024
# CONFIG_PM is not set
# CONFIG_POWER is not set
# CONFIG_SENSORS is not set
# CONFIG_SERCOMM_CONSOLE is not set
CONFIG_SERIAL=y
# CONFIG_DEV_LOWCONSOLE is not set
# CONFIG_SERIAL_REMOVABLE is not set
CONFIG_SERIAL_CONSOLE=y
# CONFIG_16550_UART is not set
# CONFIG_UART_SERIALDRIVER is not set
# CONFIG_UART0_SERIALDRIVER is not set
# CONFIG_UART1_SERIALDRIVER is not set
# CONFIG_UART2_SERIALDRIVER is not set
# CONFIG_UART3_SERIALDRIVER is not set
# CONFIG_UART4_SERIALDRIVER is not set
# CONFIG_UART5_SERIALDRIVER is not set
# CONFIG_UART6_SERIALDRIVER is not set
# CONFIG_UART7_SERIALDRIVER is not set
# CONFIG_UART8_SERIALDRIVER is not set
# CONFIG_SCI0_SERIALDRIVER is not set
# CONFIG_SCI1_SERIALDRIVER is not set
# CONFIG_USART0_SERIALDRIVER is not set
# CONFIG_USART1_SERIALDRIVER is not set
# CONFIG_USART2_SERIALDRIVER is not set
# CONFIG_USART3_SERIALDRIVER is not set
# CONFIG_USART4_SERIALDRIVER is not set
# CONFIG_USART5_SERIALDRIVER is not set
CONFIG_USART6_SERIALDRIVER=y
# CONFIG_USART7_SERIALDRIVER is not set
# CONFIG_USART8_SERIALDRIVER is not set
# CONFIG_OTHER_UART_SERIALDRIVER is not set
CONFIG_MCU_SERIAL=y
CONFIG_STANDARD_SERIAL=y
CONFIG_SERIAL_NPOLLWAITERS=2
# CONFIG_SERIAL_IFLOWCONTROL is not set
# CONFIG_SERIAL_OFLOWCONTROL is not set
# CONFIG_SERIAL_DMA is not set
CONFIG_ARCH_HAVE_SERIAL_TERMIOS=y
CONFIG_USART6_SERIAL_CONSOLE=y
# CONFIG_OTHER_SERIAL_CONSOLE is not set
# CONFIG_NO_SERIAL_CONSOLE is not set

#
# USART6 Configuration
#
CONFIG_USART6_RXBUFSIZE=256
CONFIG_USART6_TXBUFSIZE=256
CONFIG_USART6_BAUD=115200
CONFIG_USART6_BITS=8
CONFIG_USART6_PARITY=0
CONFIG_USART6_2STOP=0
# CONFIG_USART6_IFLOWCONTROL is not set
# CONFIG_USART6_OFLOWCONTROL is not set
# CONFIG_USART6_DMA is not set
<<<<<<< HEAD
CONFIG_USBDEV=y
# CONFIG_USBHOST is not set
# CONFIG_DRIVERS_WIRELESS is not set


#
# USB Device Controller Driver Options
#
# CONFIG_USBDEV_ISOCHRONOUS is not set
# CONFIG_USBDEV_DUALSPEED is not set
CONFIG_USBDEV_SELFPOWERED=y
# CONFIG_USBDEV_BUSPOWERED is not set
CONFIG_USBDEV_MAXPOWER=100
# CONFIG_USBDEV_DMA is not set
# CONFIG_ARCH_USBDEV_STALLQUEUE is not set
# CONFIG_USBDEV_TRACE is not set

#
# USB Device Class Driver Options
#
# CONFIG_USBDEV_COMPOSITE is not set
# CONFIG_PL2303 is not set
CONFIG_CDCACM=y
CONFIG_CDCACM_EP0MAXPACKET=64
CONFIG_CDCACM_EPINTIN=1
CONFIG_CDCACM_EPINTIN_FSSIZE=64
CONFIG_CDCACM_EPINTIN_HSSIZE=64
CONFIG_CDCACM_EPBULKOUT=2
CONFIG_CDCACM_EPBULKOUT_FSSIZE=64
CONFIG_CDCACM_EPBULKOUT_HSSIZE=512
CONFIG_CDCACM_EPBULKIN=2
CONFIG_CDCACM_EPBULKIN_FSSIZE=64
CONFIG_CDCACM_EPBULKIN_HSSIZE=512
CONFIG_CDCACM_NRDREQS=4
CONFIG_CDCACM_NWRREQS=4
CONFIG_CDCACM_BULKIN_REQLEN=96
CONFIG_CDCACM_RXBUFSIZE=256
CONFIG_CDCACM_TXBUFSIZE=256
CONFIG_CDCACM_VENDORID=0x03EB
CONFIG_CDCACM_PRODUCTID=0x2044
CONFIG_CDCACM_VENDORSTR="NuttX"
CONFIG_CDCACM_PRODUCTSTR="CDC/ACM Serial"
# CONFIG_USBMSC is not set
=======
# CONFIG_PSEUDOTERM is not set
# CONFIG_USBDEV is not set
>>>>>>> 937a83d9
# CONFIG_USBHOST is not set
# CONFIG_HAVE_USBTRACE is not set
# CONFIG_DRIVERS_WIRELESS is not set

#
# System Logging
#
# CONFIG_ARCH_SYSLOG is not set
# CONFIG_RAMLOG is not set
# CONFIG_DRIVER_NOTE is not set
# CONFIG_SYSLOG_INTBUFFER is not set
# CONFIG_SYSLOG_TIMESTAMP is not set
CONFIG_SYSLOG_SERIAL_CONSOLE=y
# CONFIG_SYSLOG_CHAR is not set
CONFIG_SYSLOG_CONSOLE=y
# CONFIG_SYSLOG_NONE is not set
# CONFIG_SYSLOG_FILE is not set
# CONFIG_SYSLOG_CHARDEV is not set

#
# Networking Support
#
# CONFIG_ARCH_HAVE_NET is not set
# CONFIG_ARCH_HAVE_PHY is not set
# CONFIG_NET is not set

#
# Crypto API
#
# CONFIG_CRYPTO is not set

#
# File Systems
#

#
# File system configuration
#
# CONFIG_DISABLE_MOUNTPOINT is not set
# CONFIG_FS_AUTOMOUNTER is not set
# CONFIG_DISABLE_PSEUDOFS_OPERATIONS is not set
CONFIG_FS_READABLE=y
CONFIG_FS_WRITABLE=y
# CONFIG_FS_AIO is not set
# CONFIG_FS_NAMED_SEMAPHORES is not set
CONFIG_FS_MQUEUE_MPATH="/var/mqueue"
# CONFIG_FS_RAMMAP is not set
CONFIG_FS_FAT=y
CONFIG_FAT_LCNAMES=y
CONFIG_FAT_LFN=y
CONFIG_FAT_MAXFNAME=32
CONFIG_FAT_DMAMEMORY=y
# CONFIG_FS_NXFFS is not set
# CONFIG_FS_ROMFS is not set
# CONFIG_FS_TMPFS is not set
# CONFIG_FS_SMARTFS is not set
# CONFIG_FS_BINFS is not set
# CONFIG_FS_PROCFS is not set
# CONFIG_FS_UNIONFS is not set

#
# Graphics Support
#
# CONFIG_NX is not set

#
# Memory Management
#
# CONFIG_MM_SMALL is not set
CONFIG_MM_REGIONS=2
# CONFIG_ARCH_HAVE_HEAP2 is not set
CONFIG_GRAN=y
# CONFIG_GRAN_SINGLE is not set
CONFIG_GRAN_INTR=y

#
# Audio Support
#
# CONFIG_AUDIO is not set

#
# Wireless Support
#

#
# Binary Loader
#
# CONFIG_BINFMT_DISABLE is not set
# CONFIG_BINFMT_EXEPATH is not set
# CONFIG_NXFLAT is not set
# CONFIG_ELF is not set
CONFIG_BUILTIN=y
# CONFIG_PIC is not set
# CONFIG_SYMTAB_ORDEREDBYNAME is not set

#
# Library Routines
#

#
# Standard C Library Options
#
CONFIG_STDIO_BUFFER_SIZE=64
CONFIG_STDIO_LINEBUFFER=y
CONFIG_NUNGET_CHARS=2
CONFIG_LIB_HOMEDIR="/"
# CONFIG_LIBM is not set
# CONFIG_NOPRINTF_FIELDWIDTH is not set
# CONFIG_LIBC_FLOATINGPOINT is not set
CONFIG_LIBC_LONG_LONG=y
# CONFIG_LIBC_IOCTL_VARIADIC is not set
CONFIG_LIB_RAND_ORDER=1
# CONFIG_EOL_IS_CR is not set
# CONFIG_EOL_IS_LF is not set
# CONFIG_EOL_IS_BOTH_CRLF is not set
CONFIG_EOL_IS_EITHER_CRLF=y
# CONFIG_LIBC_EXECFUNCS is not set
CONFIG_POSIX_SPAWN_PROXY_STACKSIZE=1024
CONFIG_TASK_SPAWN_DEFAULT_STACKSIZE=2048
CONFIG_LIBC_STRERROR=y
# CONFIG_LIBC_STRERROR_SHORT is not set
# CONFIG_LIBC_PERROR_STDOUT is not set
CONFIG_ARCH_LOWPUTC=y
# CONFIG_LIBC_LOCALTIME is not set
# CONFIG_TIME_EXTENDED is not set
CONFIG_LIB_SENDFILE_BUFSIZE=512
# CONFIG_ARCH_ROMGETC is not set
# CONFIG_ARCH_OPTIMIZED_FUNCTIONS is not set
CONFIG_ARCH_HAVE_TLS=y
# CONFIG_TLS is not set
# CONFIG_LIBC_NETDB is not set

#
# Non-standard Library Support
#
# CONFIG_LIB_CRC64_FAST is not set
# CONFIG_LIB_KBDCODEC is not set
# CONFIG_LIB_SLCDCODEC is not set
# CONFIG_LIB_HEX2BIN is not set

#
# Basic CXX Support
#
CONFIG_C99_BOOL8=y
CONFIG_HAVE_CXX=y
CONFIG_HAVE_CXXINITIALIZE=y
# CONFIG_CXX_NEWLONG is not set

#
# uClibc++ Standard C++ Library
#
# CONFIG_UCLIBCXX is not set

#
# Application Configuration
#

#
# Built-In Applications
#
CONFIG_BUILTIN_PROXY_STACKSIZE=1024

#
# CAN Utilities
#

#
# Examples
#
# CONFIG_EXAMPLES_ADC is not set
# CONFIG_EXAMPLES_CHAT is not set
# CONFIG_EXAMPLES_CONFIGDATA is not set
# CONFIG_EXAMPLES_CPUHOG is not set
# CONFIG_EXAMPLES_CXXTEST is not set
# CONFIG_EXAMPLES_DHCPD is not set
# CONFIG_EXAMPLES_ELF is not set
# CONFIG_EXAMPLES_FTPC is not set
# CONFIG_EXAMPLES_FTPD is not set
# CONFIG_EXAMPLES_HELLO is not set
# CONFIG_EXAMPLES_HELLOXX is not set
# CONFIG_EXAMPLES_HIDKBD is not set
# CONFIG_EXAMPLES_IGMP is not set
# CONFIG_EXAMPLES_JSON is not set
# CONFIG_EXAMPLES_KEYPADTEST is not set
# CONFIG_EXAMPLES_MEDIA is not set
# CONFIG_EXAMPLES_MM is not set
# CONFIG_EXAMPLES_MODBUS is not set
# CONFIG_EXAMPLES_MOUNT is not set
# CONFIG_EXAMPLES_NRF24L01TERM is not set
CONFIG_EXAMPLES_NSH=y
# CONFIG_EXAMPLES_NSH_CXXINITIALIZE is not set
# CONFIG_EXAMPLES_NULL is not set
# CONFIG_EXAMPLES_NX is not set
# CONFIG_EXAMPLES_NXFFS is not set
# CONFIG_EXAMPLES_NXHELLO is not set
# CONFIG_EXAMPLES_NXIMAGE is not set
# CONFIG_EXAMPLES_NXLINES is not set
# CONFIG_EXAMPLES_NXTERM is not set
# CONFIG_EXAMPLES_NXTEXT is not set
# CONFIG_EXAMPLES_OSTEST is not set
# CONFIG_EXAMPLES_PCA9635 is not set
# CONFIG_EXAMPLES_PIPE is not set
# CONFIG_EXAMPLES_POSIXSPAWN is not set
# CONFIG_EXAMPLES_PPPD is not set
# CONFIG_EXAMPLES_RFID_READUID is not set
# CONFIG_EXAMPLES_RGBLED is not set
# CONFIG_EXAMPLES_RGMP is not set
# CONFIG_EXAMPLES_SENDMAIL is not set
# CONFIG_EXAMPLES_SERIALBLASTER is not set
# CONFIG_EXAMPLES_SERIALRX is not set
# CONFIG_EXAMPLES_SERLOOP is not set
# CONFIG_EXAMPLES_SLCD is not set
# CONFIG_EXAMPLES_SMART is not set
# CONFIG_EXAMPLES_SMART_TEST is not set
# CONFIG_EXAMPLES_SMP is not set
# CONFIG_EXAMPLES_TCPECHO is not set
# CONFIG_EXAMPLES_TELNETD is not set
# CONFIG_EXAMPLES_TIFF is not set
# CONFIG_EXAMPLES_TOUCHSCREEN is not set
# CONFIG_EXAMPLES_USBSERIAL is not set
# CONFIG_EXAMPLES_USBTERM is not set
# CONFIG_EXAMPLES_WATCHDOG is not set
# CONFIG_EXAMPLES_WEBSERVER is not set

#
# File System Utilities
#
# CONFIG_FSUTILS_INIFILE is not set

#
# GPS Utilities
#
# CONFIG_GPSUTILS_MINMEA_LIB is not set

#
# Graphics Support
#
# CONFIG_TIFF is not set
# CONFIG_GRAPHICS_TRAVELER is not set

#
# Interpreters
#
# CONFIG_INTERPRETERS_FICL is not set
# CONFIG_INTERPRETERS_MICROPYTHON is not set
# CONFIG_INTERPRETERS_PCODE is not set

#
# FreeModBus
#
# CONFIG_MODBUS is not set

#
# Network Utilities
#
# CONFIG_NETUTILS_CHAT is not set
# CONFIG_NETUTILS_CODECS is not set
# CONFIG_NETUTILS_ESP8266 is not set
# CONFIG_NETUTILS_FTPC is not set
# CONFIG_NETUTILS_JSON is not set
# CONFIG_NETUTILS_SMTP is not set

#
# NSH Library
#
CONFIG_NSH_LIBRARY=y
# CONFIG_NSH_MOTD is not set

#
# Command Line Configuration
#
CONFIG_NSH_READLINE=y
# CONFIG_NSH_CLE is not set
CONFIG_NSH_LINELEN=128
# CONFIG_NSH_DISABLE_SEMICOLON is not set
CONFIG_NSH_CMDPARMS=y
CONFIG_NSH_MAXARGUMENTS=12
CONFIG_NSH_ARGCAT=y
CONFIG_NSH_NESTDEPTH=8
# CONFIG_NSH_DISABLEBG is not set
CONFIG_NSH_BUILTIN_APPS=y

#
# Disable Individual commands
#
# CONFIG_NSH_DISABLE_ADDROUTE is not set
# CONFIG_NSH_DISABLE_BASENAME is not set
# CONFIG_NSH_DISABLE_CAT is not set
# CONFIG_NSH_DISABLE_CD is not set
# CONFIG_NSH_DISABLE_CP is not set
# CONFIG_NSH_DISABLE_CMP is not set
# CONFIG_NSH_DISABLE_DATE is not set
# CONFIG_NSH_DISABLE_DD is not set
# CONFIG_NSH_DISABLE_DF is not set
# CONFIG_NSH_DISABLE_DELROUTE is not set
# CONFIG_NSH_DISABLE_DIRNAME is not set
# CONFIG_NSH_DISABLE_ECHO is not set
# CONFIG_NSH_DISABLE_EXEC is not set
# CONFIG_NSH_DISABLE_EXIT is not set
# CONFIG_NSH_DISABLE_FREE is not set
# CONFIG_NSH_DISABLE_GET is not set
# CONFIG_NSH_DISABLE_HELP is not set
# CONFIG_NSH_DISABLE_HEXDUMP is not set
# CONFIG_NSH_DISABLE_IFCONFIG is not set
CONFIG_NSH_DISABLE_IFUPDOWN=y
# CONFIG_NSH_DISABLE_KILL is not set
# CONFIG_NSH_DISABLE_LOSETUP is not set
CONFIG_NSH_DISABLE_LOSMART=y
# CONFIG_NSH_DISABLE_LS is not set
# CONFIG_NSH_DISABLE_MB is not set
# CONFIG_NSH_DISABLE_MKDIR is not set
# CONFIG_NSH_DISABLE_MKFIFO is not set
# CONFIG_NSH_DISABLE_MKRD is not set
# CONFIG_NSH_DISABLE_MH is not set
# CONFIG_NSH_DISABLE_MOUNT is not set
# CONFIG_NSH_DISABLE_MV is not set
# CONFIG_NSH_DISABLE_MW is not set
# CONFIG_NSH_DISABLE_PS is not set
# CONFIG_NSH_DISABLE_PSSTACKUSAGE is not set
# CONFIG_NSH_DISABLE_PUT is not set
# CONFIG_NSH_DISABLE_PWD is not set
# CONFIG_NSH_DISABLE_RM is not set
# CONFIG_NSH_DISABLE_RMDIR is not set
# CONFIG_NSH_DISABLE_SET is not set
# CONFIG_NSH_DISABLE_SH is not set
# CONFIG_NSH_DISABLE_SLEEP is not set
# CONFIG_NSH_DISABLE_TIME is not set
# CONFIG_NSH_DISABLE_TEST is not set
# CONFIG_NSH_DISABLE_UMOUNT is not set
# CONFIG_NSH_DISABLE_UNAME is not set
# CONFIG_NSH_DISABLE_UNSET is not set
# CONFIG_NSH_DISABLE_USLEEP is not set
# CONFIG_NSH_DISABLE_WGET is not set
# CONFIG_NSH_DISABLE_XD is not set
CONFIG_NSH_MMCSDMINOR=0

#
# Configure Command Options
#
CONFIG_NSH_CMDOPT_DF_H=y
CONFIG_NSH_CODECS_BUFSIZE=128
CONFIG_NSH_CMDOPT_HEXDUMP=y
CONFIG_NSH_FILEIOSIZE=512
# CONFIG_NSH_STRERROR is not set

#
# Scripting Support
#
# CONFIG_NSH_DISABLESCRIPT is not set
# CONFIG_NSH_DISABLE_ITEF is not set
# CONFIG_NSH_DISABLE_LOOPS is not set

#
# Console Configuration
#
CONFIG_NSH_CONSOLE=y
# CONFIG_NSH_ALTCONDEV is not set
CONFIG_NSH_ARCHINIT=y
# CONFIG_NSH_LOGIN is not set
# CONFIG_NSH_CONSOLE_LOGIN is not set

#
# NxWidgets/NxWM
#

#
# Platform-specific Support
#
# CONFIG_PLATFORM_CONFIGDATA is not set

#
# System Libraries and NSH Add-Ons
#
# CONFIG_SYSTEM_CLE is not set
# CONFIG_SYSTEM_CUTERM is not set
# CONFIG_SYSTEM_FREE is not set
# CONFIG_SYSTEM_HEX2BIN is not set
# CONFIG_SYSTEM_HEXED is not set
CONFIG_SYSTEM_I2CTOOL=y
CONFIG_I2CTOOL_MINBUS=1
CONFIG_I2CTOOL_MAXBUS=1
CONFIG_I2CTOOL_MINADDR=0x03
CONFIG_I2CTOOL_MAXADDR=0x77
CONFIG_I2CTOOL_MAXREGADDR=0xff
CONFIG_I2CTOOL_DEFFREQ=100000
# CONFIG_SYSTEM_INSTALL is not set
# CONFIG_SYSTEM_RAMTEST is not set
CONFIG_READLINE_HAVE_EXTMATCH=y
CONFIG_SYSTEM_READLINE=y
CONFIG_READLINE_ECHO=y
# CONFIG_READLINE_TABCOMPLETION is not set
# CONFIG_READLINE_CMD_HISTORY is not set
# CONFIG_SYSTEM_STACKMONITOR is not set
# CONFIG_SYSTEM_SUDOKU is not set
# CONFIG_SYSTEM_UBLOXMODEM is not set
# CONFIG_SYSTEM_VI is not set
# CONFIG_SYSTEM_ZMODEM is not set

CONFIG_SYSTEM_CDCACM=y
CONFIG_SYSTEM_CDCACM_DEVMINOR=0<|MERGE_RESOLUTION|>--- conflicted
+++ resolved
@@ -446,11 +446,8 @@
 #
 # Common Board Options
 #
-<<<<<<< HEAD
 CONFIG_NSH_MMCSDMINOR=0
 CONFIG_NSH_MMCSDSLOTNO=0
-=======
->>>>>>> 937a83d9
 
 #
 # Board-Specific Options
@@ -734,7 +731,6 @@
 # CONFIG_USART6_IFLOWCONTROL is not set
 # CONFIG_USART6_OFLOWCONTROL is not set
 # CONFIG_USART6_DMA is not set
-<<<<<<< HEAD
 CONFIG_USBDEV=y
 # CONFIG_USBHOST is not set
 # CONFIG_DRIVERS_WIRELESS is not set
@@ -778,10 +774,8 @@
 CONFIG_CDCACM_VENDORSTR="NuttX"
 CONFIG_CDCACM_PRODUCTSTR="CDC/ACM Serial"
 # CONFIG_USBMSC is not set
-=======
 # CONFIG_PSEUDOTERM is not set
 # CONFIG_USBDEV is not set
->>>>>>> 937a83d9
 # CONFIG_USBHOST is not set
 # CONFIG_HAVE_USBTRACE is not set
 # CONFIG_DRIVERS_WIRELESS is not set
