--- conflicted
+++ resolved
@@ -123,15 +123,9 @@
    *  Start - I2C_Write_Address - Data transfer select - SSD1306_Write_Data - STOP
    */
 
-<<<<<<< HEAD
   /* Send the SSD1306 register address (with no STOP) */
-
-  regaddr          = 0x40;
-=======
-  /* Select data transfer */
-
-  transfer_mode = 0x40;
->>>>>>> 943c8539
+  
+  transfer_mode    = 0x40;                    /* Select data transfer */
 
   msg[0].frequency = CONFIG_SSD1306_I2CFREQ;  /* I2C frequency */
   msg[0].addr      = priv->addr;              /* 7-bit address */
