--- conflicted
+++ resolved
@@ -37,15 +37,12 @@
 ############################################################################
 # Include SYSLOG Infrastructure
 
-<<<<<<< HEAD
-CSRCS += vsyslog.c vlowsyslog.c syslogstream.c syslog_channel.c
+CSRCS += syslog_initialize.c vsyslog.c vlowsyslog.c syslogstream.c
+CSRCS += syslog_channel.c
 
 ifeq ($(CONFIG_SYSLOG_INTBUFFER),y)
   CSRCS += syslog_intbuffer.c
 endif
-=======
-CSRCS += syslog_initialize.c vsyslog.c vlowsyslog.c syslogstream.c
->>>>>>> 99ad3e9b
 
 # The note driver is hosted in this directory, but is not associated with
 # SYSLOGging
